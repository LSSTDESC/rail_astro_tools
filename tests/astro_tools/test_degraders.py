import os
from typing import Type

import numpy as np
import pandas as pd
import pytest
from photerr import LsstErrorModel as PhoterrErrorModel
from rail.core.data import DATA_STORE, TableHandle
from rail.utils.path_utils import find_rail_file

from rail.creation.degraders.grid_selection import GridSelection
from rail.creation.degraders.lya_degrader import IGMExtinctionModel
from rail.creation.degraders.observing_condition_degrader import ObsCondition
from rail.creation.degraders.photometric_errors import *
from rail.creation.degraders.spectroscopic_degraders import (
    InvRedshiftIncompleteness,
    LineConfusion,
)
from rail.creation.degraders.spectroscopic_selections import *
from rail.creation.degraders.unrec_bl_model import UnrecBlModel
from rail.tools.table_tools import ColumnMapper


@pytest.fixture
def data():
    """Some dummy data to use below."""

    DS = DATA_STORE()
    DS.__class__.allow_overwrite = True

    # generate random normal data
    rng = np.random.default_rng(0)
    x = rng.normal(loc=26, scale=1, size=(100, 7))

    # replace redshifts with reasonable values
    x[:, 0] = np.linspace(0, 2, x.shape[0])

    # return data in handle wrapping a pandas DataFrame
    df = pd.DataFrame(x, columns=["redshift", "u", "g", "r", "i", "z", "y"])
    return DS.add_data("data", df, TableHandle, path="dummy.pd")


@pytest.fixture
def data_forspec():
    """Some dummy data to use below."""

    DS = DATA_STORE()
    DS.__class__.allow_overwrite = True

    # generate random normal data
    rng = np.random.default_rng(0)
    x = rng.normal(loc=26, scale=1, size=(200000, 7))

    # replace redshifts with reasonable values
    x[:, 0] = np.linspace(0, 2, x.shape[0])

    # return data in handle wrapping a pandas DataFrame
    df = pd.DataFrame(x, columns=["redshift", "u", "g", "r", "i", "z", "y"])
    return DS.add_data("data_forspec", df, TableHandle, path="dummy_forspec.pd")


@pytest.fixture
def data_with_radec():
    DS = DATA_STORE()
    DS.__class__.allow_overwrite = True

    # generate random normal data
    rng = np.random.default_rng(0)
    x = rng.normal(loc=26, scale=1, size=(100, 7))
    # for simplicity we will not sample uniformly on sphere
    ra = rng.uniform(low=40, high=80, size=(100, 1))
    dec = rng.uniform(low=-50, high=-25, size=(100, 1))
    # replace redshifts with reasonable values
    x[:, 0] = np.linspace(0, 2, x.shape[0])
    x = np.append(x, ra, axis=1)
    x = np.append(x, dec, axis=1)

    # return data in handle wrapping a pandas DataFrame
    df = pd.DataFrame(
        x, columns=["redshift", "u", "g", "r", "i", "z", "y", "ra", "dec"]
    )
    return DS.add_data("data_with_radec", df, TableHandle, path="dummy_with_radec.pd")


@pytest.fixture
def data_for_bl():
    """Some dummy data to use below."""

    DS = DATA_STORE()
    DS.__class__.allow_overwrite = True

    # generate random normal data
    columns = ["ra", "dec", "u", "g", "r", "i", "z", "y", "redshift"]
    rng = np.random.default_rng(0)
    x = rng.normal(loc=23, scale=3, size=(1000, len(columns)))

    # replace positions with constrained values
    x[:, 0] = np.random.uniform(low=0, high=0.02, size=1000)
    x[:, 1] = np.random.uniform(low=0, high=0.02, size=1000)
    x[:, 8] = np.random.uniform(low=0, high=3.00, size=1000)

    # return data in handle wrapping a pandas DataFrame
    df = pd.DataFrame(x, columns=columns)
    return DS.add_data("data_for_bl", df, TableHandle, path="dummy_for_bl.pd")


@pytest.mark.parametrize(
    "pivot_redshift,errortype", [("fake", TypeError), (-1, ValueError)]
)
def test_InvRedshiftIncompleteness_bad_params(pivot_redshift, errortype):
    """Test bad parameters that should raise ValueError"""
    with pytest.raises(errortype):
        InvRedshiftIncompleteness.make_stage(pivot_redshift=pivot_redshift)


def test_InvRedshiftIncompleteness_returns_correct_shape(data):
    """Make sure returns same number of columns, fewer rows"""
    degrader = InvRedshiftIncompleteness.make_stage(pivot_redshift=1.0, seed=12345)
    degraded_data = degrader(data).data
    assert degraded_data.shape[0] < data.data.shape[0]
    assert degraded_data.shape[1] == data.data.shape[1]
    os.remove(degrader.get_output(degrader.get_aliased_tag("output"), final_name=True))


def test_LineConfusion_returns_correct_shape(data):
    """Make sure returns same number of columns, fewer rows"""
    OII = 3727
    OIII = 5007

    lc_2p_0II_0III = LineConfusion.make_stage(
        name="lc_2p_0II_0III", true_wavelen=OII, wrong_wavelen=OIII, frac_wrong=0.02
    )
    lc_1p_0III_0II = LineConfusion.make_stage(
        name="lc_1p_0III_0II", true_wavelen=OIII, wrong_wavelen=OII, frac_wrong=0.01
    )
    degraded_data = lc_1p_0III_0II(lc_2p_0II_0III(data)).data
    assert degraded_data.shape[0] <= data.data.shape[0]
    assert degraded_data.shape[1] == data.data.shape[1]
    os.remove(
        lc_2p_0II_0III.get_output(
            lc_2p_0II_0III.get_aliased_tag("output"), final_name=True
        )
    )
    os.remove(
        lc_1p_0III_0II.get_output(
            lc_1p_0III_0II.get_aliased_tag("output"), final_name=True
        )
    )


@pytest.mark.parametrize(
    "percentile_cut,redshift_cut,errortype",
    [(-1, 1, ValueError), (101, 1, ValueError), (99, -1, ValueError)],
)
def test_GridSelection_bad_params(percentile_cut, redshift_cut, errortype):
    """Test bad parameters that should raise ValueError"""
    with pytest.raises(errortype):
        GridSelection.make_stage(
            percentile_cut=percentile_cut, redshift_cut=redshift_cut
        )


def test_GridSelection_returns_correct_shape(data):
    """Make sure returns same number of columns, fewer rows"""
    degrader = GridSelection.make_stage(pessimistic_redshift_cut=1.0)
    degraded_data = degrader(data).data
    assert degraded_data.shape[0] < data.data.shape[0]
    assert degraded_data.shape[1] == data.data.shape[1]
    os.remove(degrader.get_output(degrader.get_aliased_tag("output"), final_name=True))


def test_SpecSelection(data):
    bands = ["u", "g", "r", "i", "z", "y"]
    band_dict = {band: f"mag_{band}_lsst" for band in bands}
    rename_dict = {f"{band}_err": f"mag_err_{band}_lsst" for band in bands}
    rename_dict.update({f"{band}": f"mag_{band}_lsst" for band in bands})
    standard_colnames = [f"mag_{band}_lsst" for band in "ugrizy"]

    col_remapper_test = ColumnMapper.make_stage(
        name="col_remapper_test", hdf5_groupname="", columns=rename_dict
    )
    data = col_remapper_test(data)

    degrader_GAMA = SpecSelection_GAMA.make_stage()
    degrader_GAMA(data)
    degrader_GAMA.__repr__()

    os.remove(
        degrader_GAMA.get_output(
            degrader_GAMA.get_aliased_tag("output"), final_name=True
        )
    )

    degrader_BOSS = SpecSelection_BOSS.make_stage()
    degrader_BOSS(data)
    degrader_BOSS.__repr__()

    os.remove(
        degrader_BOSS.get_output(
            degrader_BOSS.get_aliased_tag("output"), final_name=True
        )
    )

    degrader_DEEP2 = SpecSelection_DEEP2.make_stage()
    degrader_DEEP2(data)
    degrader_DEEP2.__repr__()

    os.remove(
        degrader_DEEP2.get_output(
            degrader_DEEP2.get_aliased_tag("output"), final_name=True
        )
    )

    degrader_DEEP2_LSST = SpecSelection_DEEP2_LSST.make_stage()
    degrader_DEEP2_LSST(data)
    degrader_DEEP2_LSST.__repr__()

    os.remove(degrader_DEEP2_LSST.get_output(degrader_DEEP2_LSST.get_aliased_tag("output"), final_name=True))
<<<<<<< HEAD

    degrader_DEEP2_LSST = SpecSelection_DEEP2_LSST.make_stage()
    degrader_DEEP2_LSST(data)
    degrader_DEEP2_LSST.__repr__()

    os.remove(degrader_DEEP2_LSST.get_output(degrader_DEEP2_LSST.get_aliased_tag("output"), final_name=True))
=======
>>>>>>> fc33229b

    degrader_VVDSf02 = SpecSelection_VVDSf02.make_stage()
    degrader_VVDSf02(data)
    degrader_VVDSf02.__repr__()

    degrader_zCOSMOS = SpecSelection_zCOSMOS.make_stage(
        colnames={"i": "mag_i_lsst", "redshift": "redshift"}
    )
    degrader_zCOSMOS(data)
    degrader_zCOSMOS.__repr__()

    os.remove(
        degrader_zCOSMOS.get_output(
            degrader_zCOSMOS.get_aliased_tag("output"), final_name=True
        )
    )

    degrader_HSC = SpecSelection_HSC.make_stage()
    degrader_HSC(data)
    degrader_HSC.__repr__()

    os.remove(
        degrader_HSC.get_output(degrader_HSC.get_aliased_tag("output"), final_name=True)
    )

    degrader_HSC = SpecSelection_HSC.make_stage(percentile_cut=70)
    degrader_HSC(data)
    degrader_HSC.__repr__()

    os.remove(
        degrader_HSC.get_output(degrader_HSC.get_aliased_tag("output"), final_name=True)
    )


def test_SpecSelection_low_N_tot(data_forspec):
    bands = ["u", "g", "r", "i", "z", "y"]
    band_dict = {band: f"mag_{band}_lsst" for band in bands}
    rename_dict = {f"{band}_err": f"mag_err_{band}_lsst" for band in bands}
    rename_dict.update({f"{band}": f"mag_{band}_lsst" for band in bands})
    standard_colnames = [f"mag_{band}_lsst" for band in "ugrizy"]

    col_remapper_test = ColumnMapper.make_stage(
        name="col_remapper_test", hdf5_groupname="", columns=rename_dict
    )
    data_forspec = col_remapper_test(data_forspec)

    degrader_zCOSMOS = SpecSelection_zCOSMOS.make_stage(N_tot=1)
    degrader_zCOSMOS(data_forspec)

    os.remove(
        degrader_zCOSMOS.get_output(
            degrader_zCOSMOS.get_aliased_tag("output"), final_name=True
        )
    )


@pytest.mark.parametrize("N_tot, errortype", [(-1, ValueError)])
def test_SpecSelection_bad_params(N_tot, errortype):
    """Test bad parameters that should raise TypeError"""
    with pytest.raises(errortype):
        SpecSelection.make_stage(N_tot=N_tot)


@pytest.mark.parametrize("errortype", [ValueError])
def test_SpecSelection_bad_colname(data, errortype):
    """Test bad parameters that should raise TypeError"""
    with pytest.raises(errortype):
        degrader_GAMA = SpecSelection_GAMA.make_stage()
        degrader_GAMA(data)


@pytest.mark.parametrize(
    "success_rate_dir, errortype", [("/this/path/should/not/exist", ValueError)]
)
def test_SpecSelection_bad_path(success_rate_dir, errortype):
    """Test bad parameters that should raise TypeError"""
    with pytest.raises(errortype):
        SpecSelection.make_stage(success_rate_dir=success_rate_dir)


def test_ObsCondition_returns_correct_shape(data):
    """Test that the ObsCondition returns the correct shape"""

    degrader = ObsCondition.make_stage()

    degraded_data = degrader(data).data

    # columns added: pixel, ugrizyerrors, ra, dec
    assert degraded_data.shape == (data.data.shape[0], 2 * data.data.shape[1] + 2)
    os.remove(degrader.get_output(degrader.get_aliased_tag("output"), final_name=True))


def test_ObsCondition_random_seed(data):
    """Test control with random seeds."""
    degrader1 = ObsCondition.make_stage(random_seed=0)
    degrader2 = ObsCondition.make_stage(random_seed=0)

    # make sure setting the same seeds yields the same output
    degraded_data1 = degrader1(data).data
    degraded_data2 = degrader2(data).data
    assert degraded_data1.equals(degraded_data2)

    # make sure setting different seeds yields different output
    degrader3 = ObsCondition.make_stage(random_seed=1)
    degraded_data3 = degrader3(data).data.to_numpy()
    assert not degraded_data1.equals(degraded_data3)

    os.remove(
        degrader3.get_output(degrader3.get_aliased_tag("output"), final_name=True)
    )


@pytest.mark.parametrize(
    "nside, error",
    [
        (-1, ValueError),
        (123, ValueError),
    ],
)
def test_ObsCondition_bad_nside(nside, error):
    """Test bad nside should raise Value and Type errors."""
    with pytest.raises(error):
        ObsCondition.make_stage(nside=nside)


@pytest.mark.parametrize(
    "mask, error",
    [
        ("xx", ValueError),
        ("", ValueError),
    ],
)
def test_ObsCondition_bad_mask(mask, error):
    """Test bad mask should raise Value and Type errors."""
    with pytest.raises(error):
        ObsCondition.make_stage(mask=mask)


@pytest.mark.parametrize(
    "weight, error",
    [
        ("xx", ValueError),
    ],
)
def test_ObsCondition_bad_weight(weight, error):
    """Test bad weight should raise Value and Type errors."""
    with pytest.raises(error):
        ObsCondition.make_stage(weight=weight)


@pytest.mark.parametrize(
    "map_dict, error",
    [
        # band-dependent
        ({"m5": "xx"}, TypeError),
        ({"m5": {"u": False}}, TypeError),
        ({"m5": {"u": "xx"}}, ValueError),
        ({"m5": {}}, ValueError),
        ({"nVisYr": "xx"}, TypeError),
        ({"gamma": {"u": "xx"}}, ValueError),
        ({"msky": {"u": "xx"}}, ValueError),
        ({"theta": {"u": False}}, TypeError),
        ({"km": {"u": False}}, TypeError),
        # band-independent
        ({"airmass": "xx"}, ValueError),
        ({"airmass": False}, TypeError),
        ({"tvis": False}, TypeError),
        # wrong key name
        ({"m5sigma": {"u": 27}}, ValueError),
        # nYrObs not float
        ({"nYrObs": "xx"}, TypeError),
    ],
)
def test_ObsCondition_bad_map_dict(map_dict, error):
    """Test bad map_dict that should raise Value and Type errors."""
    with pytest.raises(error):
        ObsCondition.make_stage(map_dict=map_dict)


def test_ObsCondition_extended(data):
    # Testing extended parameter values
    weight = ""
    map_dict = {
        "airmass": find_rail_file(
            "examples_data/creation_data/data/survey_conditions/minion_1016_dc2_Median_airmass_i_and_nightlt1825_HEAL.fits"
        ),
        "EBV": 0.0,
        "nVisYr": {"u": 50.0},
        "tvis": 30.0,
    }
    tot_nVis_flag = True
    random_seed = None

    degrader_ext = ObsCondition.make_stage(
        weight=weight,
        tot_nVis_flag=tot_nVis_flag,
        random_seed=random_seed,
        map_dict=map_dict,
    )
    degrader_ext(data)
    degrader_ext.__repr__()

    os.remove(
        degrader_ext.get_output(degrader_ext.get_aliased_tag("output"), final_name=True)
    )


def test_ObsCondition_empty_map_dict(data):
    """Test control with random seeds."""
    degrader1 = ObsCondition.make_stage(random_seed=0, map_dict={})
    degrader2 = PhoterrErrorModel()

    # make sure setting the same seeds yields the same output
    degraded_data1 = degrader1(data).data
    degraded_data2 = degrader2(data.data, random_state=0)
    assert degraded_data1.equals(degraded_data2)

    os.remove(
        degrader1.get_output(degrader1.get_aliased_tag("output"), final_name=True)
    )


def test_ObsCondition_renameDict(data_with_radec):
    """Test with renameDict included"""
    degrader1 = ObsCondition.make_stage(
        random_seed=0,
        map_dict={
            "EBV": 0.0,
            "renameDict": {"u": "u", "ra": "ra", "dec": "dec"},
        },
    )

    # make sure setting the same seeds yields the same output
    degraded_data1 = degrader1(data_with_radec).data

    os.remove(
        degrader1.get_output(degrader1.get_aliased_tag("output"), final_name=True)
    )


def test_ObsCondition_data_with_radec(data_with_radec):
    """Test with ra dec in data"""
    degrader1 = ObsCondition.make_stage(random_seed=0, map_dict={"EBV": 0.0})
    degraded_data1 = degrader1(data_with_radec).data

    os.remove(
        degrader1.get_output(degrader1.get_aliased_tag("output"), final_name=True)
    )


def test_LSSTErrorModel_returns_correct_columns(data):
    # Setup the stage
    degrader = LSSTErrorModel.make_stage()

    # Apply the degrader and get the data out
    degraded_data = degrader(data).data

    # Check that we still have the same number of rows, and added an extra
    # column for each band
    assert degraded_data.shape == (data.data.shape[0], 2 * data.data.shape[1] - 1)
    for band in "ugrizy":
        assert band in degraded_data.columns
        assert f"{band}_err" in degraded_data.columns
    os.remove(degrader.get_output(degrader.get_aliased_tag("output"), final_name=True))


@pytest.mark.parametrize(
    "error_model_class",
    [
        (RomanErrorModel),
        (RomanWideErrorModel),
        (RomanMediumErrorModel),
        (RomanDeepErrorModel),
        (RomanUltraDeepErrorModel),
        (EuclidErrorModel),
        (EuclidWideErrorModel),
        (EuclidDeepErrorModel),
    ],
)
def test_error_models(data, error_model_class):
    # Setup the stage
    degrader = error_model_class.make_stage()
    assert degrader


def test_BLModel(data_for_bl):
    # Setup the stage

    degrader = UnrecBlModel.make_stage(
        name="unrec_bl_model",
        ra_label="ra",
        dec_label="dec",
        linking_lengths=1.0,
        bands="ugrizy",
        ref_band="i",
        redshift_col="redshift",
        seed=1234,
    )

    # Apply the degrader and get the data out
    outputs = degrader(data_for_bl)
    degraded_data = outputs["output"].data
    truth_components = outputs["compInd"].data

    # Check output data has less rows than input data
    assert degraded_data.shape[0] < data_for_bl.data.shape[0]

    # Check components has the same rows as input data
    assert truth_components.shape[0] == data_for_bl.data.shape[0]

    os.remove(degrader.get_output(degrader.get_aliased_tag("output"), final_name=True))
    os.remove(degrader.get_output(degrader.get_aliased_tag("compInd"), final_name=True))


@pytest.mark.parametrize(
    "compute_uv_slope, optical_depth_interpolator",
    [
        (True, True),
        (False, True),
        (True, False),
        (False, False),
    ],
)
def test_lya_degrader(data, compute_uv_slope, optical_depth_interpolator):
    degrader = IGMExtinctionModel.make_stage(
        bands=["u", "g", "r", "i", "z", "y"],
        redshift_col="redshift",
        compute_uv_slope=compute_uv_slope,
        optical_depth_interpolator=optical_depth_interpolator,
    )
    outputs = degrader(data).data
    # check data has the right shape:
    assert outputs.shape[0] == data.data.shape[0]
    # check output u band mag is >= input u-band mag:
<<<<<<< HEAD
    assert ((outputs["u"] - data.data["u"])>=0).all()
=======
    assert ((outputs["u"] - data.data["u"])>=0).all()

>>>>>>> fc33229b
<|MERGE_RESOLUTION|>--- conflicted
+++ resolved
@@ -215,16 +215,11 @@
     degrader_DEEP2_LSST(data)
     degrader_DEEP2_LSST.__repr__()
 
-    os.remove(degrader_DEEP2_LSST.get_output(degrader_DEEP2_LSST.get_aliased_tag("output"), final_name=True))
-<<<<<<< HEAD
-
-    degrader_DEEP2_LSST = SpecSelection_DEEP2_LSST.make_stage()
-    degrader_DEEP2_LSST(data)
-    degrader_DEEP2_LSST.__repr__()
-
-    os.remove(degrader_DEEP2_LSST.get_output(degrader_DEEP2_LSST.get_aliased_tag("output"), final_name=True))
-=======
->>>>>>> fc33229b
+    os.remove(
+        degrader_DEEP2_LSST.get_output(
+            degrader_DEEP2_LSST.get_aliased_tag("output"), final_name=True
+        )
+    )
 
     degrader_VVDSf02 = SpecSelection_VVDSf02.make_stage()
     degrader_VVDSf02(data)
@@ -559,9 +554,4 @@
     # check data has the right shape:
     assert outputs.shape[0] == data.data.shape[0]
     # check output u band mag is >= input u-band mag:
-<<<<<<< HEAD
-    assert ((outputs["u"] - data.data["u"])>=0).all()
-=======
-    assert ((outputs["u"] - data.data["u"])>=0).all()
-
->>>>>>> fc33229b
+    assert ((outputs["u"] - data.data["u"]) >= 0).all()